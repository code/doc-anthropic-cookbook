--- conflicted
+++ resolved
@@ -42,7 +42,6 @@
         run: |
           echo "Attempting to merge changes from public repository..."
 
-<<<<<<< HEAD
           # Check if we're already up to date first
           if git merge-base --is-ancestor public/main HEAD; then
             echo "✓ Already up to date with public repository"
@@ -50,27 +49,10 @@
             exit 0
           fi
 
-=======
->>>>>>> 17917968
           # Merge changes but don't commit yet (so we can exclude workflows)
           if git merge public/main --no-commit --no-ff; then
             echo "✓ Successfully merged changes from public repository"
 
-<<<<<<< HEAD
-            # Remove sync workflow files from the staging area if present
-            # These files should ONLY exist in the main branch, not in public
-            git rm --cached .github/workflows/pull-from-public.yml 2>/dev/null || true
-            git rm --cached .github/workflows/push-to-public.yml 2>/dev/null || true
-            echo "✓ Ensured sync workflow files are not in staging"
-
-            # Check if there's anything to commit after filtering
-            if git diff --cached --quiet; then
-              echo "✓ No changes to commit after filtering workflows"
-              git merge --abort
-              echo "success=true" >> $GITHUB_OUTPUT
-              exit 0
-            fi
-=======
             # Remove workflow files from the staging area
             # This ensures they won't be included in the commit
             git rm --cached -r .github/workflows/ 2>/dev/null || true
@@ -80,21 +62,10 @@
             # This keeps our private workflow files in place
             git checkout HEAD -- .github/workflows/
             echo "✓ Restored private workflow configurations"
->>>>>>> 17917968
 
             # Commit the merge (workflows are now excluded from the commit)
             git commit --no-edit -m "Merge changes from public repository"
 
-<<<<<<< HEAD
-            # Verify sync workflow files were not included in the commit
-            if git diff --name-only HEAD^1..HEAD | grep -q "^\.github/workflows/pull-from-public\.yml$\|^\.github/workflows/push-to-public\.yml$"; then
-              echo "ERROR: Sync workflow files detected in merge commit!"
-              echo "The following sync workflow files were found:"
-              git diff --name-only HEAD^1..HEAD | grep "^\.github/workflows/p.*-.*-public\.yml$"
-              exit 1
-            else
-              echo "✓ Verified: No sync workflow files in merge commit"
-=======
             # Verify no workflow files were included in the commit
             if git diff --name-only HEAD^1..HEAD | grep -q "^\.github/workflows/"; then
               echo "ERROR: Workflow files detected in merge commit!"
@@ -103,7 +74,6 @@
               exit 1
             else
               echo "✓ Verified: No workflow files in merge commit"
->>>>>>> 17917968
             fi
 
             # Push the merged changes back to private public branch
